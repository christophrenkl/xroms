import numpy as np


def density(T, S, Z):
    """Return the density based on T, S, and Z. EOS based on ROMS Nonlinear/rho_eos.F

    Inputs:
    ------

    T       array-like, temperature
    S       array-like, salinity
    Z       array-like, depth. To specify a reference depth, use a constant

    Outputs:
    -------

    rho     array-like, density based on ROMS Nonlinear/rho_eos.F EOS
    """
    A00 = +19092.56
    A01 = +209.8925
    A02 = -3.041638
    A03 = -1.852732e-3
    A04 = -1.361629e-5
    B00 = +104.4077
    B01 = -6.500517
    B02 = +0.1553190
    B03 = +2.326469e-4
    D00 = -5.587545
    D01 = +0.7390729
    D02 = -1.909078e-2
    E00 = +4.721788e-1
    E01 = +1.028859e-2
    E02 = -2.512549e-4
    E03 = -5.939910e-7
    F00 = -1.571896e-2
    F01 = -2.598241e-4
    F02 = +7.267926e-6
    G00 = +2.042967e-3
    G01 = +1.045941e-5
    G02 = -5.782165e-10
    G03 = +1.296821e-7
    H00 = -2.595994e-7
    H01 = -1.248266e-9
    H02 = -3.508914e-9
    Q00 = +999.842594
    Q01 = +6.793952e-2
    Q02 = -9.095290e-3
    Q03 = +1.001685e-4
    Q04 = -1.120083e-6
    Q05 = +6.536332e-9
    U00 = +0.824493e0
    U01 = -4.08990e-3
    U02 = +7.64380e-5
    U03 = -8.24670e-7
    U04 = +5.38750e-9
    V00 = -5.72466e-3
    V01 = +1.02270e-4
    V02 = -1.65460e-6
    W00 = +4.8314e-4
    g = 9.81
    sqrtS = np.sqrt(S)
    den1 = (
        Q00
        + Q01 * T
        + Q02 * T ** 2
        + Q03 * T ** 3
        + Q04 * T ** 4
        + Q05 * T ** 5
        + U00 * S
        + U01 * S * T
        + U02 * S * T ** 2
        + U03 * S * T ** 3
        + U04 * S * T ** 4
        + V00 * S * sqrtS
        + V01 * S * sqrtS * T
        + V02 * S * sqrtS * T ** 2
        + W00 * S ** 2
    )
    K0 = (
        A00
        + A01 * T
        + A02 * T ** 2
        + A03 * T ** 3
        + A04 * T ** 4
        + B00 * S
        + B01 * S * T
        + B02 * S * T ** 2
        + B03 * S * T ** 3
        + D00 * S * sqrtS
        + D01 * S * sqrtS * T
        + D02 * S * sqrtS * T ** 2
    )
    K1 = (
        E00
        + E01 * T
        + E02 * T ** 2
        + E03 * T ** 3
        + F00 * S
        + F01 * S * T
        + F02 * S * T ** 2
        + G00 * S * sqrtS
    )
    K2 = G01 + G02 * T + G03 * T ** 2 + H00 * S + H01 * S * T + H02 * S * T ** 2
    bulk = K0 - K1 * Z + K2 * Z ** 2

    return (den1 * bulk) / (bulk + 0.1 * Z)


def buoyancy(T, S, Z, rho0=1000.0):
    """Return the buoyancy based on T, S, and Z. EOS based on ROMS Nonlinear/rho_eos.F

    Inputs:
    ------

    T       array-like, temperature
    S       array-like, salinity
    Z       array-like, depth. To specify a reference depth, use a constant

    Outputs:
    -------

    rho     array-like, buoyancy based on ROMS Nonlinear/rho_eos.F EOS
            rho = -g * rho / rho0

    Options:
    -------

    rho0    Constant. The reference density. Default rho0=1000.0
    """

    g = 9.81
    return -g * density(T, S, Z) / rho0


<<<<<<< HEAD
# def stratification_frequency(ds):
#     '''Calculate buoyancy frequency squared, or N^2.'''
    
    
#     T = ds.temp
#     S = ds.salt
#     Zw = ds.z_w
#     Zr = ds.z_rho

#     sqrtS=np.sqrt(S)
#     A00=+19092.56;    A01=+209.8925;     A02=-3.041638;     A03=-1.852732E-3
#     A04=-1.361629E-5; B00=+104.4077;     B01=-6.500517;     B02=+0.1553190
#     B03=+2.326469E-4; D00=-5.587545;     D01=+0.7390729;    D02=-1.909078E-2
#     E00=+4.721788E-1; E01=+1.028859E-2;  E02=-2.512549E-4;  E03=-5.939910E-7
#     F00=-1.571896E-2; F01=-2.598241E-4;  F02=+7.267926E-6;  G00=+2.042967E-3
#     G01=+1.045941E-5; G02=-5.782165E-10; G03=+1.296821E-7;  H00=-2.595994E-7
#     H01=-1.248266E-9; H02=-3.508914E-9;  Q00=+999.842594;   Q01=+6.793952E-2
#     Q02=-9.095290E-3; Q03=+1.001685E-4;  Q04=-1.120083E-6;  Q05=+6.536332E-9
#     U00=+0.824493E0;  U01=-4.08990E-3;   U02=+7.64380E-5;   U03=-8.24670E-7
#     U04=+5.38750E-9;  V00=-5.72466E-3;   V01=+1.02270E-4;   V02=-1.65460E-6
#     W00=+4.8314E-4

#     g=9.81

#     den1 = (Q00 + Q01*T + Q02*T**2 + Q03*T**3 + Q04*T**4 + Q05*T**5 +
#             U00*S + U01*S*T + U02*S*T**2 + U03*S*T**3 + U04*S*T**4 +
#             V00*S*sqrtS + V01*S*sqrtS*T + V02*S*sqrtS*T**2 +
#             W00*S**2)

#     K0 = (A00 + A01*T + A02*T**2 + A03*T**3 + A04*T**4 +
#           B00*S + B01*S*T + B02*S*T**2 + B03*S*T**3 +
#           D00*S*sqrtS + D01*S*sqrtS*T + D02*S*sqrtS*T**2)

#     K1 = (E00 + E01*T + E02*T**2 + E03*T**3 +
#           F00*S + F01*S*T + F02*S*T**2 +
#           G00*S*sqrtS)

#     K2 = G01 + G02*T + G03*T**2 + H00*S + H01*S*T + H02*S*T**2

#     # below is some fugly coordinate wrangling to keep things in
#     # the xarray universe. This could probably be cleaned up.
#     Nm = len(ds.s_w) - 1
#     Nmm = len(ds.s_w) - 2

#     upw = {'s_w': slice(1, None)}
#     dnw = {'s_w': slice(None, -1)}

#     Zw_up = Zw.isel(**upw)
#     Zw_up = Zw_up.rename({'s_w': 's_rho'})
#     Zw_up.coords['s_rho'] = np.arange(Nm)
#     Zw_dn = Zw.isel(**dnw)
#     Zw_dn = Zw_dn.rename({'s_w': 's_rho'})
#     Zw_dn.coords['s_rho'] = np.arange(Nm)

#     K0.coords['s_rho'] = np.arange(Nm)
#     K1.coords['s_rho'] = np.arange(Nm)
#     K2.coords['s_rho'] = np.arange(Nm)
#     den1.coords['s_rho'] = np.arange(Nm)

#     bulk_up = K0 - Zw_up*(K1-Zw_up*K2)
#     bulk_dn = K0 - Zw_dn*(K1-Zw_dn*K2)

#     den_up = (den1*bulk_up) / (bulk_up + 0.1*Zw_up)
#     den_dn = (den1*bulk_dn) / (bulk_dn + 0.1*Zw_dn)

#     upr = {'s_rho': slice(1, None)}
#     dnr = {'s_rho': slice(None, -1)}

#     den_up = den1.isel(**upr)
#     den_up = den_up.rename({'s_rho': 's_w'})
#     den_up.coords['s_w'] = np.arange(Nmm)
#     den_up = den_up.drop('z_rho')

#     den_dn = den1.isel(**dnr)
#     den_dn = den_dn.rename({'s_rho': 's_w'})
#     den_dn.coords['s_w'] = np.arange(Nmm)
#     den_dn = den_dn.drop('z_rho')

#     Zr_up = Zr.isel(**upr)
#     Zr_up = Zr_up.rename({'s_rho': 's_w'})
#     Zr_up.coords['s_w'] = np.arange(Nmm)
#     Zr_up = Zr_up.drop('z_rho')

#     Zr_dn = Zr.isel(**dnr)
#     Zr_dn = Zr_dn.rename({'s_rho': 's_w'})
#     Zr_dn.coords['s_w'] = np.arange(Nmm)
#     Zr_dn = Zr_dn.drop('z_rho')

#     N2 = -g * (den_up-den_dn)/ (0.5*(den_up+den_dn)*(Zr_up-Zr_dn))

#     # Put the rght vertical coordinates back, for plotting etc.
#     N2.coords['z_w'] = ds.z_w.isel(s_w=slice(1, -1))
#     N2.coords['s_w'] = ds.s_w.isel(s_w=slice(1, -1))

#     return N2
=======
def stratification_frequency(ds):
    T = ds.temp
    S = ds.salt
    Zw = ds.z_w
    Zr = ds.z_rho

    sqrtS = np.sqrt(S)
    A00 = +19092.56
    A01 = +209.8925
    A02 = -3.041638
    A03 = -1.852732e-3
    A04 = -1.361629e-5
    B00 = +104.4077
    B01 = -6.500517
    B02 = +0.1553190
    B03 = +2.326469e-4
    D00 = -5.587545
    D01 = +0.7390729
    D02 = -1.909078e-2
    E00 = +4.721788e-1
    E01 = +1.028859e-2
    E02 = -2.512549e-4
    E03 = -5.939910e-7
    F00 = -1.571896e-2
    F01 = -2.598241e-4
    F02 = +7.267926e-6
    G00 = +2.042967e-3
    G01 = +1.045941e-5
    G02 = -5.782165e-10
    G03 = +1.296821e-7
    H00 = -2.595994e-7
    H01 = -1.248266e-9
    H02 = -3.508914e-9
    Q00 = +999.842594
    Q01 = +6.793952e-2
    Q02 = -9.095290e-3
    Q03 = +1.001685e-4
    Q04 = -1.120083e-6
    Q05 = +6.536332e-9
    U00 = +0.824493e0
    U01 = -4.08990e-3
    U02 = +7.64380e-5
    U03 = -8.24670e-7
    U04 = +5.38750e-9
    V00 = -5.72466e-3
    V01 = +1.02270e-4
    V02 = -1.65460e-6
    W00 = +4.8314e-4

    g = 9.81

    den1 = (
        Q00
        + Q01 * T
        + Q02 * T ** 2
        + Q03 * T ** 3
        + Q04 * T ** 4
        + Q05 * T ** 5
        + U00 * S
        + U01 * S * T
        + U02 * S * T ** 2
        + U03 * S * T ** 3
        + U04 * S * T ** 4
        + V00 * S * sqrtS
        + V01 * S * sqrtS * T
        + V02 * S * sqrtS * T ** 2
        + W00 * S ** 2
    )

    K0 = (
        A00
        + A01 * T
        + A02 * T ** 2
        + A03 * T ** 3
        + A04 * T ** 4
        + B00 * S
        + B01 * S * T
        + B02 * S * T ** 2
        + B03 * S * T ** 3
        + D00 * S * sqrtS
        + D01 * S * sqrtS * T
        + D02 * S * sqrtS * T ** 2
    )

    K1 = (
        E00
        + E01 * T
        + E02 * T ** 2
        + E03 * T ** 3
        + F00 * S
        + F01 * S * T
        + F02 * S * T ** 2
        + G00 * S * sqrtS
    )

    K2 = G01 + G02 * T + G03 * T ** 2 + H00 * S + H01 * S * T + H02 * S * T ** 2

    # below is some fugly coordinate wrangling to keep things in
    # the xarray universe. This could probably be cleaned up.
    Nm = len(ds.s_w) - 1
    Nmm = len(ds.s_w) - 2

    upw = {"s_w": slice(1, None)}
    dnw = {"s_w": slice(None, -1)}

    Zw_up = Zw.isel(**upw)
    Zw_up = Zw_up.rename({"s_w": "s_rho"})
    Zw_up.coords["s_rho"] = np.arange(Nm)
    Zw_dn = Zw.isel(**dnw)
    Zw_dn = Zw_dn.rename({"s_w": "s_rho"})
    Zw_dn.coords["s_rho"] = np.arange(Nm)

    K0.coords["s_rho"] = np.arange(Nm)
    K1.coords["s_rho"] = np.arange(Nm)
    K2.coords["s_rho"] = np.arange(Nm)
    den1.coords["s_rho"] = np.arange(Nm)

    bulk_up = K0 - Zw_up * (K1 - Zw_up * K2)
    bulk_dn = K0 - Zw_dn * (K1 - Zw_dn * K2)

    den_up = (den1 * bulk_up) / (bulk_up + 0.1 * Zw_up)
    den_dn = (den1 * bulk_dn) / (bulk_dn + 0.1 * Zw_dn)

    upr = {"s_rho": slice(1, None)}
    dnr = {"s_rho": slice(None, -1)}

    den_up = den1.isel(**upr)
    den_up = den_up.rename({"s_rho": "s_w"})
    den_up.coords["s_w"] = np.arange(Nmm)
    den_up = den_up.drop("z_rho")

    den_dn = den1.isel(**dnr)
    den_dn = den_dn.rename({"s_rho": "s_w"})
    den_dn.coords["s_w"] = np.arange(Nmm)
    den_dn = den_dn.drop("z_rho")

    Zr_up = Zr.isel(**upr)
    Zr_up = Zr_up.rename({"s_rho": "s_w"})
    Zr_up.coords["s_w"] = np.arange(Nmm)
    Zr_up = Zr_up.drop("z_rho")

    Zr_dn = Zr.isel(**dnr)
    Zr_dn = Zr_dn.rename({"s_rho": "s_w"})
    Zr_dn.coords["s_w"] = np.arange(Nmm)
    Zr_dn = Zr_dn.drop("z_rho")

    N2 = -g * (den_up - den_dn) / (0.5 * (den_up + den_dn) * (Zr_up - Zr_dn))

    # Put the rght vertical coordinates back, for plotting etc.
    N2.coords["z_w"] = ds.z_w.isel(s_w=slice(1, -1))
    N2.coords["s_w"] = ds.s_w.isel(s_w=slice(1, -1))

    return N2
>>>>>>> ad4fcac6
<|MERGE_RESOLUTION|>--- conflicted
+++ resolved
@@ -132,11 +132,10 @@
     return -g * density(T, S, Z) / rho0
 
 
-<<<<<<< HEAD
 # def stratification_frequency(ds):
 #     '''Calculate buoyancy frequency squared, or N^2.'''
-    
-    
+
+
 #     T = ds.temp
 #     S = ds.salt
 #     Zw = ds.z_w
@@ -227,159 +226,4 @@
 #     N2.coords['z_w'] = ds.z_w.isel(s_w=slice(1, -1))
 #     N2.coords['s_w'] = ds.s_w.isel(s_w=slice(1, -1))
 
-#     return N2
-=======
-def stratification_frequency(ds):
-    T = ds.temp
-    S = ds.salt
-    Zw = ds.z_w
-    Zr = ds.z_rho
-
-    sqrtS = np.sqrt(S)
-    A00 = +19092.56
-    A01 = +209.8925
-    A02 = -3.041638
-    A03 = -1.852732e-3
-    A04 = -1.361629e-5
-    B00 = +104.4077
-    B01 = -6.500517
-    B02 = +0.1553190
-    B03 = +2.326469e-4
-    D00 = -5.587545
-    D01 = +0.7390729
-    D02 = -1.909078e-2
-    E00 = +4.721788e-1
-    E01 = +1.028859e-2
-    E02 = -2.512549e-4
-    E03 = -5.939910e-7
-    F00 = -1.571896e-2
-    F01 = -2.598241e-4
-    F02 = +7.267926e-6
-    G00 = +2.042967e-3
-    G01 = +1.045941e-5
-    G02 = -5.782165e-10
-    G03 = +1.296821e-7
-    H00 = -2.595994e-7
-    H01 = -1.248266e-9
-    H02 = -3.508914e-9
-    Q00 = +999.842594
-    Q01 = +6.793952e-2
-    Q02 = -9.095290e-3
-    Q03 = +1.001685e-4
-    Q04 = -1.120083e-6
-    Q05 = +6.536332e-9
-    U00 = +0.824493e0
-    U01 = -4.08990e-3
-    U02 = +7.64380e-5
-    U03 = -8.24670e-7
-    U04 = +5.38750e-9
-    V00 = -5.72466e-3
-    V01 = +1.02270e-4
-    V02 = -1.65460e-6
-    W00 = +4.8314e-4
-
-    g = 9.81
-
-    den1 = (
-        Q00
-        + Q01 * T
-        + Q02 * T ** 2
-        + Q03 * T ** 3
-        + Q04 * T ** 4
-        + Q05 * T ** 5
-        + U00 * S
-        + U01 * S * T
-        + U02 * S * T ** 2
-        + U03 * S * T ** 3
-        + U04 * S * T ** 4
-        + V00 * S * sqrtS
-        + V01 * S * sqrtS * T
-        + V02 * S * sqrtS * T ** 2
-        + W00 * S ** 2
-    )
-
-    K0 = (
-        A00
-        + A01 * T
-        + A02 * T ** 2
-        + A03 * T ** 3
-        + A04 * T ** 4
-        + B00 * S
-        + B01 * S * T
-        + B02 * S * T ** 2
-        + B03 * S * T ** 3
-        + D00 * S * sqrtS
-        + D01 * S * sqrtS * T
-        + D02 * S * sqrtS * T ** 2
-    )
-
-    K1 = (
-        E00
-        + E01 * T
-        + E02 * T ** 2
-        + E03 * T ** 3
-        + F00 * S
-        + F01 * S * T
-        + F02 * S * T ** 2
-        + G00 * S * sqrtS
-    )
-
-    K2 = G01 + G02 * T + G03 * T ** 2 + H00 * S + H01 * S * T + H02 * S * T ** 2
-
-    # below is some fugly coordinate wrangling to keep things in
-    # the xarray universe. This could probably be cleaned up.
-    Nm = len(ds.s_w) - 1
-    Nmm = len(ds.s_w) - 2
-
-    upw = {"s_w": slice(1, None)}
-    dnw = {"s_w": slice(None, -1)}
-
-    Zw_up = Zw.isel(**upw)
-    Zw_up = Zw_up.rename({"s_w": "s_rho"})
-    Zw_up.coords["s_rho"] = np.arange(Nm)
-    Zw_dn = Zw.isel(**dnw)
-    Zw_dn = Zw_dn.rename({"s_w": "s_rho"})
-    Zw_dn.coords["s_rho"] = np.arange(Nm)
-
-    K0.coords["s_rho"] = np.arange(Nm)
-    K1.coords["s_rho"] = np.arange(Nm)
-    K2.coords["s_rho"] = np.arange(Nm)
-    den1.coords["s_rho"] = np.arange(Nm)
-
-    bulk_up = K0 - Zw_up * (K1 - Zw_up * K2)
-    bulk_dn = K0 - Zw_dn * (K1 - Zw_dn * K2)
-
-    den_up = (den1 * bulk_up) / (bulk_up + 0.1 * Zw_up)
-    den_dn = (den1 * bulk_dn) / (bulk_dn + 0.1 * Zw_dn)
-
-    upr = {"s_rho": slice(1, None)}
-    dnr = {"s_rho": slice(None, -1)}
-
-    den_up = den1.isel(**upr)
-    den_up = den_up.rename({"s_rho": "s_w"})
-    den_up.coords["s_w"] = np.arange(Nmm)
-    den_up = den_up.drop("z_rho")
-
-    den_dn = den1.isel(**dnr)
-    den_dn = den_dn.rename({"s_rho": "s_w"})
-    den_dn.coords["s_w"] = np.arange(Nmm)
-    den_dn = den_dn.drop("z_rho")
-
-    Zr_up = Zr.isel(**upr)
-    Zr_up = Zr_up.rename({"s_rho": "s_w"})
-    Zr_up.coords["s_w"] = np.arange(Nmm)
-    Zr_up = Zr_up.drop("z_rho")
-
-    Zr_dn = Zr.isel(**dnr)
-    Zr_dn = Zr_dn.rename({"s_rho": "s_w"})
-    Zr_dn.coords["s_w"] = np.arange(Nmm)
-    Zr_dn = Zr_dn.drop("z_rho")
-
-    N2 = -g * (den_up - den_dn) / (0.5 * (den_up + den_dn) * (Zr_up - Zr_dn))
-
-    # Put the rght vertical coordinates back, for plotting etc.
-    N2.coords["z_w"] = ds.z_w.isel(s_w=slice(1, -1))
-    N2.coords["s_w"] = ds.s_w.isel(s_w=slice(1, -1))
-
-    return N2
->>>>>>> ad4fcac6
+#     return N2