import xarray as xr
import numpy as np


def argsel2d(ds, lon0, lat0, whichgrid='rho', proj=None):
    '''Return the indices that select nearest grid node.
    
    The order of the indices is first the y or latitude axes, 
    then x or longitude.'''

    return sel2d(ds, lon0, lat0, proj=proj, whichgrid=whichgrid, argsel=True)


def sel2d(ds, lon0, lat0, proj=None, whichgrid='rho', argsel=False):
    '''`sel` in lon and lat simultaneously.
    
    Inputs:
    ds: xarray Dataset with model output
    lon0, lat0: Point(s) of interest in longitude/latitude. lon0, lat0 
        can be scalars or they can be lists or arrays, but can only have one dimension if they are arrays.
    proj (optional): cartopy projection for converting from geographic to 
      projected coordinates. If not input, a Lambert Conformal Conic 
      projection centered at lon0, lat0 will be used for the conversion.
    whichgrid (optional): Which ROMS grid to find node for. Default is 'rho' grid.
      Options are 'rho', 'psi', 'u', 'v', 'vert'.
    argsel (optional): This option is available so that function `argsel2d` 
      is possible as a wrapper to this function.
    
    Return ds subsetted to grid node nearest lon0, lat0 calculated in 2D 
    for grid `whichgrid`.
    '''
    
    import cartopy
    
    if proj is None:
        proj = cartopy.crs.LambertConformal(central_longitude=-98,    central_latitude=30)
    pc = cartopy.crs.PlateCarree()
    
    # which grid? rho, u, v, etc
    grids = ['rho', 'u', 'v', 'psi', 'vert']
    err = 'whichgrid must be a str of one of: ' + ', '.join(grids)
    assert whichgrid in grids, err
    lon = ds['lon_' + whichgrid].values; lat = ds['lat_' + whichgrid].values
    
    # convert grid points from lon/lat to a reasonable projection for calculating distances
    x, y = proj.transform_points(pc, lon, lat)[...,:2].T

    # difference for whether single or multiple points
    if isinstance(lon0, int) or isinstance(lon0, float):
        # convert point of interest
        x0, y0 = proj.transform_point( lon0, lat0, pc )
        # calculate distance from point of interest
        dist = np.sqrt( (x - x0)**2 + (y - y0)**2 ).T
        iy, ix = np.where(dist==dist.min())
    else:
        if isinstance(lon0,list):
            lon0 = np.array(lon0)
            lat0 = np.array(lat0)
        x0, y0 = proj.transform_points(pc, lon0, lat0)[...,:2].T

        # calculate distance from point of interest
        # dimensions are those of x/y followed by those of x0/y0
        dist = np.sqrt( (x.T[...,np.newaxis] - x0)**2 + (y.T[...,np.newaxis] - y0)**2 )

        # the first `axes` axes are for dist, last one for lon0/lat0
        axes = tuple(np.arange(dist.ndim))[:-1]
        iy, ix = np.where(dist==dist.min(axis=axes))[:2]
    
    # if being called from argsel2d, return indices instead
    if argsel:
        return iy, ix
        
    # normal scenario
    else:
        # xidim, etadim are like xi_rho, eta_rho, for whichever grid
        xidim = 'xi_' + whichgrid
        etadim = 'eta_' + whichgrid
        # http://xarray.pydata.org/en/stable/interpolation.html#advanced-interpolation
        # use advanced indexing to pull out the list of points instead of slices
        ix = xr.DataArray(ix, dims="pts")
        iy = xr.DataArray(iy, dims="pts")
        indexer = {xidim: ix, etadim: iy}
        return ds.isel(indexer) 


<<<<<<< HEAD
def to_rho(var, grid, boundary='extend'):
    if 'xi_rho' not in var.dims:
        var = grid.interp(var, 'X', to='center', boundary=boundary)
    if 'eta_rho' not in var.dims:
        var = grid.interp(var, 'Y', to='center', boundary=boundary)
    return var


def to_psi(var, grid, boundary='extend'):

    if 'xi_u' not in var.dims:
        var = grid.interp(var, 'X', to='inner', boundary=boundary)
    if 'eta_v' not in var.dims:
        var = grid.interp(var, 'Y', to='inner', boundary=boundary)
=======
def to_rho(var, grid, boundary="extend"):
    if var.dims[-1] != "xi_rho":
        var = grid.interp(var, "X", to="center", boundary=boundary)
    if var.dims[-2] != "eta_rho":
        var = grid.interp(var, "Y", to="center", boundary=boundary)
    return var


def to_psi(var, grid, boundary="extend"):
    if var.dims[-1] != "xi_u":
        var = grid.interp(var, "X", to="inner", boundary=boundary)
    if var.dims[-2] != "eta_v":
        var = grid.interp(var, "Y", to="inner", boundary=boundary)
>>>>>>> ad4fcac6
    return var


def to_s_rho(var, grid, boundary='extend'):
    '''Convert from s_w to s_rho vertical grid.'''
    return None
    
    # only change if not already on s_rho
    if 's_rho' not in var.dims:
        var = grid.interp(var, 'Z', to='center', boundary=boundary)
    return var
    
    
def to_s_w(var, grid, boundary='extend'):
    '''Convert from s_rho to s_w vertical grid.'''
<<<<<<< HEAD
    
    # only change if not already on s_w
    if 's_w' not in var.dims:
        var = grid.interp(var, 'Z', to='outer', boundary=boundary)
    return var


def to_grid(var, grid, hcoord=None, scoord=None):
    '''Implement grid changes to variable var using input strings.

    Inputs:
    var        DataArray
    hcoord     string (None). Name of horizontal grid to interpolate variable
               to. Options are 'rho' and 'psi'.
    scoord     string (None). Name of vertical grid to interpolate variable
               to. Options are 's_rho' and 's_w'.

    Example usage:
    Change 'salt' variable in Dataset ds to be on psi horizontal and s_w vertical grids
    > xroms.to_grid(ds.salt, grid, 'psi', 's_w')
    '''
    
    name = var.name

    if hcoord is not None:
        if hcoord == 'rho':
            var = to_rho(var, grid)
        elif hcoord == 'psi':
            var = to_psi(var, grid)
        else:
            print('no change to horizontal grid')

    if scoord is not None:
        if scoord == 's_rho':
            var = to_s_rho(var, grid)
        elif scoord == 's_w':
            var = to_s_w(var, grid)
        else:
            print('no change to vertical grid')

    var.name = name
    
    return var

=======
    return None
>>>>>>> ad4fcac6

def ddz(var, grid, sboundary='extend', sfill_value=np.nan):
    '''Calculate d/dz for a variable.
    
    Inputs:
    var        DataArray
    grid       xgcm grid object
        
    Example usage:
    > xroms.ddz(ds.salt, grid)
    '''

    return grid.derivative(var, 'Z', boundary=sboundary, fill_value=sfill_value)


def calc_ddz(var, grid, outname=None, hcoord=None, scoord=None, sboundary='extend', sfill_value=np.nan):
    '''Wrap ddz and to_grid and name.
    '''

    var = ddz(var, grid, sboundary=sboundary, sfill_value=sfill_value)
    var = to_grid(var, grid, hcoord, scoord)
    if outname is not None:
        var.name = outname
    return var

    
def xisoslice(iso_array, iso_value, projected_array, coord, printwarning=False):
    '''Calculate an isosurface

    This function calculates the value of projected_array on
    an isosurface in the array iso_array defined by iso_value. 
    
    Note that `xisoslice` 
    requires that iso_array be monotonic. If iso_value is not monotonic it will  
    still run but values may be incorrect where not monotonic.
    If iso_value is exactly in iso_array or the value is passed twice in iso_array, 
    a message will be printed. iso_value is changed a tiny amount in this case to
    account for it being in iso_array exactly. The latter case is not deal with.
    
    Performs lazy evaluation.
        
    
    Inputs:
    iso_array:       xarray.DataArray in which the isosurface is defined
    iso_value:       float: value of the isosurface in iso_array
    projected_array: xarray.DataArray in which to project values on the isosurface.
                     This can have multiple time outputs.
                     Needs to be broadcastable from iso_array?
    coord:           string: coordinate associated with the dimension along which to project
    printwarning:    boolean (False): set to True to have warning returned if iso_value is
                     exactly equal to a value in iso_array, in which case an extra 
                     step is taken.

    Output:
    iso_values:      xarray.DataArray: values of projected_array on the isosurface
    
    
    Examples:
    
    Calculate lat-z slice of salinity along a constant longitude value (-91.5):
        sl = xroms.utilities.xisoslice(ds.lon_rho, -91.5, ds.salt, 'xi_rho')
    
    Calculate a lon-lat slice at a constant z value (-10):
        sl = xroms.utilities.xisoslice(ds.z_rho, -10, ds.temp, 's_rho')
    
    Calculate a lon-lat slice at a constant z value (-10) but without zeta changing in time:
    (use ds.z_rho0 which is relative to mean sea level and does not vary in time)
        sl = xroms.utilities.xisoslice(ds.z_rho0, -10, ds.temp, 's_rho')
    
    Calculate the depth of a specific isohaline (33):
        sl = xroms.utilities.xisoslice(ds.salt, 33, ds.z_rho, 's_rho')
    
    In addition to calculating the slices themselves, you may need to calculate 
    related coordinates for plotting. For example, to accompany the lat-z slice, 
    you may want the following:

        # calculate z values (s_rho)
        slz = xroms.utilities.xisoslice(ds.lon_rho, -91.5, ds.z_rho, 'xi_rho')

        # calculate latitude values (eta_rho)
        sllat = xroms.utilities.xisoslice(ds.lon_rho, -91.5, ds.lat_rho, 'xi_rho')

        # assign these as coords to be used in plot
        sl = sl.assign_coords(z=slz, lat=sllat)

        # points that should be masked
        slmask = xroms.utilities.xisoslice(ds.lon_rho, -91.5, ds.mask_rho, 'xi_rho')

        # drop masked values
        sl = sl.where(slmask==1, drop=True)

    '''
    
    # length of the projected coordinate, minus one
    Nm = len(iso_array[coord]) - 1

    # A 'lower' slice including all but the last value, and an
    # 'upper' slice including all but the first value
    lslice = {coord: slice(None, -1)}
    uslice = {coord: slice(1, None)}

    # prop is now the array on which to calculate the isosurface, with
    # the iso_value subtracted so that the isosurface is defined by 
    # prop == 0
    prop = iso_array - iso_value

    # propl are the prop values in the lower slice
    propl = prop.isel(**lslice)
    propl.coords[coord] = np.arange(Nm)
    # propu in the upper slice
    propu = prop.isel(**uslice)
    propu.coords[coord] = np.arange(Nm)

    # Find the location where prop changes sign, meaning it bounds the
    # desired isosurface. zc has a length of Nm in the projected dimension
    # and may be considered to be an array in between the values in the
    # projected dimension. zc==1 means the prop changed signs crossing this
    # value, so that the isovalue occurs between those two values.
    zc = xr.where((propu*propl)<=0.0, 1.0, 0.0)
    
    # saving these comments for now in case want to switch back, but this approach is 
    # more accurate when it works but doesn't always work 
#     # if condition is True, either iso_value exactly matches at least one entry in iso_array
#     # or iso_value is passed more than once (iso_array is not monotonic)
#     if (zc.sum(coord) == 2).sum() > 0:
#         if printwarning:
#             words = '''either iso_value exactly matches at least one entry in iso_array or 
#                         iso_value is passed more than once (iso_array is not monotonic. 
#                         iso_value is being adjusted slightly to account for the former case 
#                         with an approximation.'''
#             print(words)
#         if iso_value == 0:
#             iso_value = 0.00001
#         else:
#             iso_value *= 1.00001
#         # redo these calculations
#         prop = iso_array - iso_value
#         # propl are the prop values in the lower slice
#         propl = prop.isel(**lslice)
#         propl.coords[coord] = np.arange(Nm)
#         # propu in the upper slice
#         propu = prop.isel(**uslice)
#         propu.coords[coord] = np.arange(Nm)
# #         zc = xr.where((propu*propl)<=0.0, 1.0, 0.0)
#         test = (propu*propl)
#         cond = (test<=0.0) + np.isclose(test,np.zeros_like(test))
#         zc = xr.where(cond, 1.0, 0.0)


    # Get the upper and lower slices of the array that will be projected
    # on the isosurface
    varl = projected_array.isel(**lslice)
    varl.coords[coord] = np.arange(Nm)
    varu = projected_array.isel(**uslice)
    varu.coords[coord] = np.arange(Nm)

    # propl*zc extracts the value of prop below the iso_surface.
    # propu*zc above. Extract similar values for the projected array. 
    propl = (propl*zc).sum(coord)
    propu = (propu*zc).sum(coord)
    varl = (varl*zc).sum(coord)
    varu = (varu*zc).sum(coord)
    # A linear fit to of the projected array to the isosurface.
    out =  varl - propl*(varu-varl)/(propu-propl)
    
    check = (zc.sum(coord) == 2)
    if check.sum() > 0:
        if printwarning:
            words = '''either iso_value exactly matches at least one entry in iso_array or 
                        iso_value is passed more than once (iso_array is not monotonic. 
                        iso_value is being adjusted slightly to account for the former case 
                        with an approximation.'''
            print(words)
        # where iso_value is located in iso_array, divide result by 2
        out = xr.where(check, out/2, out)

    return out<|MERGE_RESOLUTION|>--- conflicted
+++ resolved
@@ -4,8 +4,8 @@
 
 def argsel2d(ds, lon0, lat0, whichgrid='rho', proj=None):
     '''Return the indices that select nearest grid node.
-    
-    The order of the indices is first the y or latitude axes, 
+
+    The order of the indices is first the y or latitude axes,
     then x or longitude.'''
 
     return sel2d(ds, lon0, lat0, proj=proj, whichgrid=whichgrid, argsel=True)
@@ -13,35 +13,35 @@
 
 def sel2d(ds, lon0, lat0, proj=None, whichgrid='rho', argsel=False):
     '''`sel` in lon and lat simultaneously.
-    
+
     Inputs:
     ds: xarray Dataset with model output
-    lon0, lat0: Point(s) of interest in longitude/latitude. lon0, lat0 
+    lon0, lat0: Point(s) of interest in longitude/latitude. lon0, lat0
         can be scalars or they can be lists or arrays, but can only have one dimension if they are arrays.
-    proj (optional): cartopy projection for converting from geographic to 
-      projected coordinates. If not input, a Lambert Conformal Conic 
+    proj (optional): cartopy projection for converting from geographic to
+      projected coordinates. If not input, a Lambert Conformal Conic
       projection centered at lon0, lat0 will be used for the conversion.
     whichgrid (optional): Which ROMS grid to find node for. Default is 'rho' grid.
       Options are 'rho', 'psi', 'u', 'v', 'vert'.
-    argsel (optional): This option is available so that function `argsel2d` 
+    argsel (optional): This option is available so that function `argsel2d`
       is possible as a wrapper to this function.
-    
-    Return ds subsetted to grid node nearest lon0, lat0 calculated in 2D 
+
+    Return ds subsetted to grid node nearest lon0, lat0 calculated in 2D
     for grid `whichgrid`.
     '''
-    
+
     import cartopy
-    
+
     if proj is None:
         proj = cartopy.crs.LambertConformal(central_longitude=-98,    central_latitude=30)
     pc = cartopy.crs.PlateCarree()
-    
+
     # which grid? rho, u, v, etc
     grids = ['rho', 'u', 'v', 'psi', 'vert']
     err = 'whichgrid must be a str of one of: ' + ', '.join(grids)
     assert whichgrid in grids, err
     lon = ds['lon_' + whichgrid].values; lat = ds['lat_' + whichgrid].values
-    
+
     # convert grid points from lon/lat to a reasonable projection for calculating distances
     x, y = proj.transform_points(pc, lon, lat)[...,:2].T
 
@@ -65,11 +65,11 @@
         # the first `axes` axes are for dist, last one for lon0/lat0
         axes = tuple(np.arange(dist.ndim))[:-1]
         iy, ix = np.where(dist==dist.min(axis=axes))[:2]
-    
+
     # if being called from argsel2d, return indices instead
     if argsel:
         return iy, ix
-        
+
     # normal scenario
     else:
         # xidim, etadim are like xi_rho, eta_rho, for whichever grid
@@ -80,10 +80,9 @@
         ix = xr.DataArray(ix, dims="pts")
         iy = xr.DataArray(iy, dims="pts")
         indexer = {xidim: ix, etadim: iy}
-        return ds.isel(indexer) 
-
-
-<<<<<<< HEAD
+        return ds.isel(indexer)
+
+
 def to_rho(var, grid, boundary='extend'):
     if 'xi_rho' not in var.dims:
         var = grid.interp(var, 'X', to='center', boundary=boundary)
@@ -98,38 +97,22 @@
         var = grid.interp(var, 'X', to='inner', boundary=boundary)
     if 'eta_v' not in var.dims:
         var = grid.interp(var, 'Y', to='inner', boundary=boundary)
-=======
-def to_rho(var, grid, boundary="extend"):
-    if var.dims[-1] != "xi_rho":
-        var = grid.interp(var, "X", to="center", boundary=boundary)
-    if var.dims[-2] != "eta_rho":
-        var = grid.interp(var, "Y", to="center", boundary=boundary)
-    return var
-
-
-def to_psi(var, grid, boundary="extend"):
-    if var.dims[-1] != "xi_u":
-        var = grid.interp(var, "X", to="inner", boundary=boundary)
-    if var.dims[-2] != "eta_v":
-        var = grid.interp(var, "Y", to="inner", boundary=boundary)
->>>>>>> ad4fcac6
     return var
 
 
 def to_s_rho(var, grid, boundary='extend'):
     '''Convert from s_w to s_rho vertical grid.'''
     return None
-    
+
     # only change if not already on s_rho
     if 's_rho' not in var.dims:
         var = grid.interp(var, 'Z', to='center', boundary=boundary)
     return var
-    
-    
+
+
 def to_s_w(var, grid, boundary='extend'):
     '''Convert from s_rho to s_w vertical grid.'''
-<<<<<<< HEAD
-    
+
     # only change if not already on s_w
     if 's_w' not in var.dims:
         var = grid.interp(var, 'Z', to='outer', boundary=boundary)
@@ -150,7 +133,7 @@
     Change 'salt' variable in Dataset ds to be on psi horizontal and s_w vertical grids
     > xroms.to_grid(ds.salt, grid, 'psi', 's_w')
     '''
-    
+
     name = var.name
 
     if hcoord is not None:
@@ -170,20 +153,17 @@
             print('no change to vertical grid')
 
     var.name = name
-    
-    return var
-
-=======
-    return None
->>>>>>> ad4fcac6
+
+    return var
+
 
 def ddz(var, grid, sboundary='extend', sfill_value=np.nan):
     '''Calculate d/dz for a variable.
-    
+
     Inputs:
     var        DataArray
     grid       xgcm grid object
-        
+
     Example usage:
     > xroms.ddz(ds.salt, grid)
     '''
@@ -201,23 +181,23 @@
         var.name = outname
     return var
 
-    
+
 def xisoslice(iso_array, iso_value, projected_array, coord, printwarning=False):
     '''Calculate an isosurface
 
     This function calculates the value of projected_array on
-    an isosurface in the array iso_array defined by iso_value. 
-    
-    Note that `xisoslice` 
-    requires that iso_array be monotonic. If iso_value is not monotonic it will  
+    an isosurface in the array iso_array defined by iso_value.
+
+    Note that `xisoslice`
+    requires that iso_array be monotonic. If iso_value is not monotonic it will
     still run but values may be incorrect where not monotonic.
-    If iso_value is exactly in iso_array or the value is passed twice in iso_array, 
+    If iso_value is exactly in iso_array or the value is passed twice in iso_array,
     a message will be printed. iso_value is changed a tiny amount in this case to
     account for it being in iso_array exactly. The latter case is not deal with.
-    
+
     Performs lazy evaluation.
-        
-    
+
+
     Inputs:
     iso_array:       xarray.DataArray in which the isosurface is defined
     iso_value:       float: value of the isosurface in iso_array
@@ -226,30 +206,30 @@
                      Needs to be broadcastable from iso_array?
     coord:           string: coordinate associated with the dimension along which to project
     printwarning:    boolean (False): set to True to have warning returned if iso_value is
-                     exactly equal to a value in iso_array, in which case an extra 
+                     exactly equal to a value in iso_array, in which case an extra
                      step is taken.
 
     Output:
     iso_values:      xarray.DataArray: values of projected_array on the isosurface
-    
-    
+
+
     Examples:
-    
+
     Calculate lat-z slice of salinity along a constant longitude value (-91.5):
         sl = xroms.utilities.xisoslice(ds.lon_rho, -91.5, ds.salt, 'xi_rho')
-    
+
     Calculate a lon-lat slice at a constant z value (-10):
         sl = xroms.utilities.xisoslice(ds.z_rho, -10, ds.temp, 's_rho')
-    
+
     Calculate a lon-lat slice at a constant z value (-10) but without zeta changing in time:
     (use ds.z_rho0 which is relative to mean sea level and does not vary in time)
         sl = xroms.utilities.xisoslice(ds.z_rho0, -10, ds.temp, 's_rho')
-    
+
     Calculate the depth of a specific isohaline (33):
         sl = xroms.utilities.xisoslice(ds.salt, 33, ds.z_rho, 's_rho')
-    
-    In addition to calculating the slices themselves, you may need to calculate 
-    related coordinates for plotting. For example, to accompany the lat-z slice, 
+
+    In addition to calculating the slices themselves, you may need to calculate
+    related coordinates for plotting. For example, to accompany the lat-z slice,
     you may want the following:
 
         # calculate z values (s_rho)
@@ -268,7 +248,7 @@
         sl = sl.where(slmask==1, drop=True)
 
     '''
-    
+
     # length of the projected coordinate, minus one
     Nm = len(iso_array[coord]) - 1
 
@@ -278,7 +258,7 @@
     uslice = {coord: slice(1, None)}
 
     # prop is now the array on which to calculate the isosurface, with
-    # the iso_value subtracted so that the isosurface is defined by 
+    # the iso_value subtracted so that the isosurface is defined by
     # prop == 0
     prop = iso_array - iso_value
 
@@ -295,16 +275,16 @@
     # projected dimension. zc==1 means the prop changed signs crossing this
     # value, so that the isovalue occurs between those two values.
     zc = xr.where((propu*propl)<=0.0, 1.0, 0.0)
-    
-    # saving these comments for now in case want to switch back, but this approach is 
-    # more accurate when it works but doesn't always work 
+
+    # saving these comments for now in case want to switch back, but this approach is
+    # more accurate when it works but doesn't always work
 #     # if condition is True, either iso_value exactly matches at least one entry in iso_array
 #     # or iso_value is passed more than once (iso_array is not monotonic)
 #     if (zc.sum(coord) == 2).sum() > 0:
 #         if printwarning:
-#             words = '''either iso_value exactly matches at least one entry in iso_array or 
-#                         iso_value is passed more than once (iso_array is not monotonic. 
-#                         iso_value is being adjusted slightly to account for the former case 
+#             words = '''either iso_value exactly matches at least one entry in iso_array or
+#                         iso_value is passed more than once (iso_array is not monotonic.
+#                         iso_value is being adjusted slightly to account for the former case
 #                         with an approximation.'''
 #             print(words)
 #         if iso_value == 0:
@@ -333,20 +313,20 @@
     varu.coords[coord] = np.arange(Nm)
 
     # propl*zc extracts the value of prop below the iso_surface.
-    # propu*zc above. Extract similar values for the projected array. 
+    # propu*zc above. Extract similar values for the projected array.
     propl = (propl*zc).sum(coord)
     propu = (propu*zc).sum(coord)
     varl = (varl*zc).sum(coord)
     varu = (varu*zc).sum(coord)
     # A linear fit to of the projected array to the isosurface.
     out =  varl - propl*(varu-varl)/(propu-propl)
-    
+
     check = (zc.sum(coord) == 2)
     if check.sum() > 0:
         if printwarning:
-            words = '''either iso_value exactly matches at least one entry in iso_array or 
-                        iso_value is passed more than once (iso_array is not monotonic. 
-                        iso_value is being adjusted slightly to account for the former case 
+            words = '''either iso_value exactly matches at least one entry in iso_array or
+                        iso_value is passed more than once (iso_array is not monotonic.
+                        iso_value is being adjusted slightly to account for the former case
                         with an approximation.'''
             print(words)
         # where iso_value is located in iso_array, divide result by 2
